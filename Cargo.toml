[package]
name = "mesh-sieve"
version = "1.2.3"
edition = "2024"
description = "Modular, high-performance Rust library for mesh and data management, designed for scientific computing and PDE codes."
license = "MIT"
repository = "https://github.com/tmathis720/mesh-sieve"
homepage = "https://github.com/tmathis720/mesh-sieve"
documentation = "https://docs.rs/mesh-sieve"
readme = "README.md"
keywords = ["mesh", "PDE", "scientific-computing", "parallel", "MPI"]
categories = ["science", "data-structures", "database-implementations"]

[dependencies]
bytes = "1.10.1"
dashmap = "6.1.0"
itertools = "0.14.0"
once_cell = "1.21.3"
parking_lot = "0.12.4"
hashbrown = "0.14.3"
rayon = { version = "1.10.0", optional = true }
serde = { version = "1.0.219", features = ["derive"] }
static_assertions = "1.1.0"
bytemuck = { version = "1", features = ["derive"] }
# MPI optional: enabled only when the mpi-support feature is requested
mpi = { version = "0.8", optional = true, features = ["derive", "user-operations"] }
# libffi/metis optional to avoid requiring system libs in CI unless explicitly enabled
libffi-sys = { version = "2.3", default-features = false, features = ["system"], optional = true }
metis = { version = "0.2", optional = true }
metis-sys = { version = "0.3.2", optional = true }
rand = { version = "0.8", features = ["std", "small_rng"], optional = true }
ahash = { version = "0.8", optional = true }
num-traits = "0.2"
serial_test = "3.2.0"
log = "0.4"
thiserror = "2.0.12"

[dev-dependencies]
rand = "0.8"
serde_json = "1.0"
bincode = "1.3"
serial_test = "3.2.0"
proptest = "1.0"
criterion = "0.4"

[features]
default = ["mpi-support","rayon"]            # keep core lean
mpi-support = ["mpi", "rayon", "rand", "ahash"]
<<<<<<< HEAD
metis-support = ["metis", "metis-sys", "libffi-sys"]
sieve_point_only = []
=======
metis-support = ["metis", "metis-sys", "libffi-sys","bindgen","pkg-config"]
>>>>>>> 7dfbfd4a


[build-dependencies]
pkg-config = { version = "0.3", optional = true }
bindgen = { version = "0.65", optional = true }
regex = "1.8"

[[example]]
name = "mesh_distribute_two_ranks"
# required-features = ["mpi-support"]<|MERGE_RESOLUTION|>--- conflicted
+++ resolved
@@ -46,12 +46,8 @@
 [features]
 default = ["mpi-support","rayon"]            # keep core lean
 mpi-support = ["mpi", "rayon", "rand", "ahash"]
-<<<<<<< HEAD
-metis-support = ["metis", "metis-sys", "libffi-sys"]
 sieve_point_only = []
-=======
 metis-support = ["metis", "metis-sys", "libffi-sys","bindgen","pkg-config"]
->>>>>>> 7dfbfd4a
 
 
 [build-dependencies]
